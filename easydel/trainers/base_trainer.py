# Copyright 2023 The EASYDEL Author @erfanzar (Erfan Zare Chavoshi).
#
# Licensed under the Apache License, Version 2.0 (the "License");
# you may not use this file except in compliance with the License.
# You may obtain a copy of the License at
#
#     https://www.apache.org/licenses/LICENSE-2.0
#
# Unless required by applicable law or agreed to in writing, software
# distributed under the License is distributed on an "AS IS" BASIS,
# WITHOUT WARRANTIES OR CONDITIONS OF ANY KIND, either express or implied.
# See the License for the specific language governing permissions and
# limitations under the License.
from __future__ import annotations

import os
import pprint
import re
import time
import typing as tp
from abc import abstractmethod
from functools import cached_property

import contextlib2
import flax
import flax.core
import flax.nnx
import grain.python as grain
import jax
import jax.extend
import numpy as np
from eformer.escale import PartitionAxis
from eformer.loggings import get_logger
from eformer.paths import ePath, ePathLike
from flax import nnx as nn
from flax.core import unfreeze
from jax import numpy as jnp
from jax._src.stages import Compiled
from jax.sharding import PartitionSpec
from tqdm.autonotebook import tqdm

from easydel import __version__
from easydel.infra.base_config import EasyDeLBaseConfigDict
from easydel.infra.base_module import EasyDeLBaseModule
from easydel.infra.base_state import EasyDeLState
from easydel.infra.errors import EasyDeLBreakRequest, EasyDeLTimerError
from easydel.infra.etils import EasyDeLBackends, EasyDeLPlatforms, EasyDeLQuantizationMethods
from easydel.infra.factory import TaskType
from easydel.infra.loss_utils import LossMetrics
from easydel.infra.utils import CompilationTracker
from easydel.utils import Timers, readme_generator
from easydel.utils.lazy_import import is_package_available
from easydel.utils.traversals import specs_to_name_sharding

from .metrics import BaseProgressBar, JSONProgressBar, NullProgressBar, RichProgressBar, TqdmProgressBar
from .trainer_protocol import (
    BaseTrainerProtocol,
    TrainerConfigureDataloaderOutput,
    TrainerConfigureFunctionOutput,
    TrainerConfigureModelOutput,
    TrainerOutput,
)
from .training_configurations import MetricsType, TrainingArguments
from .utils import CollateMapTransform, HFDataSource, ToNumpy

try:
    import wandb  # type:ignore
except ImportError:
    wandb = None

if tp.TYPE_CHECKING:
    from datasets import Dataset, IterableDataset


logger = get_logger(__name__)
DEFAULT_ARGS_JSON_NAME = "easydel-training-arguments.json"


class BaseTrainer(BaseTrainerProtocol):
    """
    Base trainer class implementing core training functionality for EasyDeL models.

    This class provides the foundation for training and evaluation workflows, including:
    - Checkpoint management and resumption
    - Dataloader configuration (Grain and TensorFlow datasets)
    - Model state initialization and sharding
    - Training and evaluation step compilation
    - Metrics logging and monitoring
    - Memory tracking and performance optimization

    The trainer handles distributed training across multiple devices using JAX's
    sharding capabilities and supports various optimization strategies.

    Attributes:
        arguments: Training configuration arguments
        model_state: Current state of the model including parameters and optimizer state
        dataset_train: Training dataset
        dataset_eval: Evaluation dataset
        data_collator: Function to collate batch data
        finetune: Whether this is a fine-tuning run
        mesh: Device mesh for distributed computation
        checkpoint_manager: Manager for saving/loading checkpoints
    """

    def __init__(
        self,
        arguments: TrainingArguments | None = None,
        model_state: EasyDeLState | None = None,
        model: tp.type[EasyDeLBaseModule] | None = None,
        dataset_train: Dataset | None = None,
        dataset_eval: Dataset | None = None,
        data_collator: tp.Callable | None = None,
        finetune: bool = True,
        **deprecated_kwargs,
    ):
        """
        Initialize the BaseTrainer.

        Args:
            arguments: Training configuration and hyperparameters
            model_state: Pre-initialized model state (mutually exclusive with model)
            model: Model class to initialize (mutually exclusive with model_state)
            dataset_train: Training dataset
            dataset_eval: Evaluation dataset
            data_collator: Function to collate batches of data
            finetune: Whether this is a fine-tuning run (affects initialization)
            **deprecated_kwargs: Deprecated keyword arguments for backward compatibility

        Raises:
            ValueError: If both model and model_state are provided, or if neither is provided
            AssertionError: If arguments is None
        """
        assert arguments is not None, "training argument must be passed to Trainers."
        if model_state is not None and model is not None:
            raise ValueError("Either model or model_state should be passed, not both.")
        elif model_state is None and model is None:
            raise ValueError("Either model or model_state should be passed.")
        elif model_state is None:
            model_state = model.to_state()
        if arguments.model_name is None:
            arguments.model_name = getattr(model_state.model, "_model_type", "module")
        self.arguments = arguments

        self._resumed_from_checkpoint = False
        if self.arguments.resume_if_possible:
            try:
                resumed_state = self._try_resume_from_checkpoint(model_state)
            except Exception:
                logger.warning("Resuming from checkpoint failed. Starting fresh training.")
                resumed_state = None
            if resumed_state is not None:
                model_state = resumed_state
                self._resumed_from_checkpoint = True

        self.model_state = model_state
        self._model = flax.nnx.eval_shape(lambda: self.model_state.model)
        self.dataset_train = dataset_train
        self.dataset_eval = dataset_eval
        self.data_collator = data_collator
        self.finetune = finetune
        self._initialize_attributes()
        self.initialize_trainer_utils()

        if self.arguments.track_memory and self.arguments.track_memory > 0:
            self._initialize_memory_tracking()

    def load_trainer_state(
        cls,
        load_directory: str | os.PathLike,
        dataset_train: Dataset | None = None,
        dataset_eval: Dataset | None = None,
        data_collator: tp.Callable | None = None,
        device: jax.Device | None = "cpu",  # type:ignore
        dtype: jnp.dtype = jnp.bfloat16,
        param_dtype: jnp.dtype = jnp.bfloat16,
        precision: jax.lax.Precision | None = None,
        sharding_axis_dims: tp.Sequence[int] = (1, -1, 1, 1, 1),
        sharding_dcn_axis_dims: tp.Sequence[int] | None = None,
        sharding_axis_names: tp.Sequence[str] = ("dp", "fsdp", "ep", "tp", "sp"),
        partition_axis: PartitionAxis | None = None,
        shard_attention_computation: bool = True,
        shard_fns: tp.Mapping[tuple, tp.Callable] | dict | None = None,
        backend: EasyDeLBackends | None = None,
        platform: EasyDeLPlatforms | None = None,
        config_kwargs: EasyDeLBaseConfigDict | None = None,
        model_task: TaskType = TaskType.AUTO_BIND,
        auto_shard_model: bool = True,
        partition_rules: tuple[tuple[str, PartitionSpec], ...] | None = None,
        quantization_platform: EasyDeLPlatforms | None = None,
        quantization_method: EasyDeLQuantizationMethods | None = None,
        quantization_block_size: int = 128,
        quantization_pattern: str | None = None,
        quantize_tensors: bool = True,
        verbose: bool = True,
        base_state: type[EasyDeLState] | None = None,
        trainer_init_arguments: dict[str, tp.Any] | None = None,
        **kwargs,
    ):
        """
        Load a trainer from a saved checkpoint directory.

        This class method reconstructs a trainer instance from a previously saved
        checkpoint, including the model state and training arguments.

        Args:
            load_directory: Path to the checkpoint directory
            dataset_train: Training dataset to use with the loaded trainer
            dataset_eval: Evaluation dataset to use with the loaded trainer
            data_collator: Data collation function
            device: Device to load the model on (default: "cpu")
            dtype: Data type for computations
            param_dtype: Data type for model parameters
            precision: JAX precision level for matrix multiplications
            sharding_axis_dims: Dimensions for sharding axes (dp, fsdp, ep, tp, sp)
            sharding_dcn_axis_dims: DCN-specific sharding dimensions
            sharding_axis_names: Names for the sharding axes
            partition_axis: Custom partition axis configuration
            shard_attention_computation: Whether to shard attention computations
            shard_fns: Custom sharding functions for specific operations
            backend: Computation backend (CPU, GPU, TPU)
            platform: Platform-specific configuration
            config_kwargs: Additional configuration parameters
            model_task: Task type for the model
            auto_shard_model: Whether to automatically shard the model
            partition_rules: Rules for partitioning model parameters
            quantization_platform: Platform for quantization
            quantization_method: Method for quantization
            quantization_block_size: Block size for quantization
            quantization_pattern: Pattern for selective quantization
            quantize_tensors: Whether to quantize tensors
            verbose: Whether to print loading progress
            base_state: Base state class to use for loading
            trainer_init_arguments: Additional arguments for trainer initialization
            **kwargs: Additional keyword arguments

        Returns:
            BaseTrainer: A new trainer instance loaded from the checkpoint
        """
        if base_state is None:
            base_state = EasyDeLState
        model_state = base_state.load_state(
            load_directory=load_directory,
            device=device,
            dtype=dtype,
            param_dtype=param_dtype,
            precision=precision,
            sharding_axis_dims=sharding_axis_dims,
            sharding_dcn_axis_dims=sharding_dcn_axis_dims,
            sharding_axis_names=sharding_axis_names,
            partition_axis=partition_axis,
            shard_attention_computation=shard_attention_computation,
            shard_fns=shard_fns,
            backend=backend,
            platform=platform,
            config_kwargs=config_kwargs,
            model_task=model_task,
            auto_shard_model=auto_shard_model,
            partition_rules=partition_rules,
            quantization_platform=quantization_platform,
            quantization_method=quantization_method,
            quantization_block_size=quantization_block_size,
            quantization_pattern=quantization_pattern,
            quantize_tensors=quantize_tensors,
            verbose=verbose,
            **kwargs,
        )

        load_args_path = ePath(load_directory) / DEFAULT_ARGS_JSON_NAME
        arguments = TrainingArguments.load_arguments(load_args_path)
        if trainer_init_arguments is None:
            trainer_init_arguments = {}
        return cls(
            arguments=arguments,
            dataset_eval=dataset_eval,
            dataset_train=dataset_train,
            data_collator=data_collator,
            model_state=model_state,
            **trainer_init_arguments,
        )

    @property
    def model(self):
        return self._model

    @property
    def mesh(self):
        return self.model.mesh

    @mesh.setter
    def mesh(self, val):
        return val

    @property
    def training_batch_size(self):
        return self.arguments.total_batch_size * self.arguments.gradient_accumulation_steps

    @cached_property
    def is_process_zero(self):
        return self.arguments.is_process_zero

    @cached_property
    def is_enable(self):
        enable = True
        if self.arguments.process_zero_is_admin and not self.arguments.is_process_zero:
            enable = False
        return enable

    @property
    def evaluation_batch_size(self):
        return self.arguments.eval_batch_size

    @property
    def _train_shared_fn_extra_args(self) -> tuple[tp.Any]:
        return self._train_shared_fn_extra_args_

    @property
    def _eval_shared_fn_extra_args(self) -> tuple[tp.Any]:
        return self._eval_shared_fn_extra_args_

    @property
    def _train_shared_fn_static_args(self) -> tuple[tp.Any]:
        return self._train_shared_fn_static_args_

    @property
    def _eval_shared_fn_static_args(self) -> tuple[tp.Any]:
        return self._eval_shared_fn_static_args_

    @_train_shared_fn_static_args.setter
    def _train_shared_fn_static_args(self, val):
        self._train_shared_fn_static_args_ = val

    @_eval_shared_fn_static_args.setter
    def _eval_shared_fn_static_args(self, val):
        self._eval_shared_fn_static_args_ = val

    @_train_shared_fn_extra_args.setter
    def _train_shared_fn_extra_args(self, val):
        self._train_shared_fn_extra_args_ = val

    @_eval_shared_fn_extra_args.setter
    def _eval_shared_fn_extra_args(self, val):
        self._eval_shared_fn_extra_args_ = val

    def _initialize_attributes(self):
        # Initialize all attributes with default values
        self.timer = getattr(self, "timer", None)
        self.wandb_runtime = getattr(self, "wandb_runtime", None)
        self.dataloader_train = getattr(self, "dataloader_train", None)
        self.dataloader_eval = getattr(self, "dataloader_eval", None)
        self.max_training_steps = getattr(self, "max_training_steps", None)
        self.max_evaluation_steps = getattr(self, "max_evaluation_steps", None)

        self.scheduler = getattr(self, "scheduler", None)
        self.tx = getattr(self, "tx", None)

        self._forward_flops_per_token = getattr(
            self,
            "_forward_flops_per_token",
            self.model_state.model.flops_per_token(include_loss=True, include_backward=False),
        )
        self._backward_flops_per_token = getattr(
            self,
            "_backward_flops_per_token",
            self.model_state.model.flops_per_token(include_loss=True, include_backward=True),
        )
        self._extra_forward_flops_per_token = getattr(self, "_extra_forward_flops_per_token", 0)
        self._extra_backward_flops_per_token = getattr(self, "_extra_backward_flops_per_token", 0)

        self.checkpoint_manager = getattr(self, "checkpoint_manager", None)
        self.pruning_module = getattr(self.arguments, "pruning_module", None)
        self.memory_monitor = getattr(self.arguments, "memory_monitor", None)

        self._model = getattr(self, "_model", None)
        self.config = getattr(self, "config", None)

        self.state_shardings = getattr(self, "state_shardings", None)
        self.model_state = getattr(self, "model_state", None)

        self._training_time_start = getattr(self, "_training_time_start", None)
        self._evaluation_time_start = getattr(self, "_evaluation_time_start", None)

        self.sharded_training_step_function = getattr(
            self,
            "sharded_training_step_function",
            None,
        )
        self.sharded_evaluation_step_function = getattr(
            self,
            "sharded_evaluation_step_function",
            None,
        )

        self.train_tracker = getattr(self, "train_tracker", CompilationTracker())
        self.evalu_tracker = getattr(self, "evalu_tracker", CompilationTracker())

        self._train_shared_fn_static_args_ = getattr(
            self,
            "_train_shared_fn_static_args_",
            {},
        )
        self._eval_shared_fn_static_args_ = getattr(
            self,
            "_eval_shared_fn_static_args_",
            {},
        )

        self._train_shared_fn_extra_args_ = getattr(
            self,
            "_train_shared_fn_extra_args",
            (),
        )
        self._eval_shared_fn_extra_args_ = getattr(
            self,
            "_eval_shared_fn_extra_args_",
            (),
        )

    def _try_resume_from_checkpoint(self, current_state: EasyDeLState) -> EasyDeLState | None:
        """
        Try to resume from the latest checkpoint if available.

        This method searches for existing checkpoints in the save directory and
        attempts to load the most recent one. It handles multiple checkpoint
        directories and falls back gracefully if loading fails.

        Args:
            current_state: The current model state (used as fallback if no checkpoint found)

        Returns:
            The resumed state if a checkpoint was found and loaded, None otherwise

        Note:
            - Checkpoints are expected to be in directories named "run-{step}"
            - The method will try multiple checkpoints if the most recent fails
            - Sets step_start_point in arguments if resuming is successful
            - ePath handles both local and cloud storage (gs://, s3://) transparently
        """
        try:
            checkpoint_dir = self.arguments._get_save_directory(create=False)
            all_paths = list(checkpoint_dir.glob("run-*"))

            if not all_paths:
                logger.info("No checkpoints found in save directory. Starting fresh training.")
                return None

            run_dir_names = set()
            for path in all_paths:
                parts = str(path).split("/")
                for i, part in enumerate(parts):
                    if part.startswith("run-") and part[4:].split("-")[0].isdigit():
                        run_dir_path = "/".join(parts[: i + 1])
                        run_dir_names.add(run_dir_path)
                        break

            if not run_dir_names:
                logger.info("No valid run directories found. Starting fresh training.")
                return None
            sorted_run_dirs = sorted(
                run_dir_names,
                key=lambda x: int(x.split("run-")[-1].split("/")[0])
                if x.split("run-")[-1].split("/")[0].isdigit()
                else 0,
                reverse=True,
            )

            for run_dir_path in sorted_run_dirs:
                try:
                    model = current_state.model
                    logger.info(f"Attempting to resume from checkpoint: {run_dir_path}")
                    run_dir = ePath(run_dir_path)

                    resumed_state = EasyDeLState.load_state(
                        load_directory=run_dir,
                        dtype=model.dtype,
                        param_dtype=model.param_dtype,
                        precision=model.precision,
                        auto_shard_model=True,
                        partition_axis=model.config.partition_axis,
                        sharding_axis_names=model.config.sharding_axis_names,
                        sharding_axis_dims=model.config.sharding_axis_dims,
                        sharding_dcn_axis_dims=model.config.sharding_dcn_axis_dims,
                        model_task=model.model_task,
                        verbose=True,
                    )

                    actual_step = int(jax.device_get(resumed_state.step))

                    logger.info(f"Successfully resumed from checkpoint at step {actual_step}")

                    if self.arguments.step_start_point is None:
                        self.arguments.step_start_point = actual_step
                        logger.info(f"Set step_start_point to {actual_step}")

                    return resumed_state

                except Exception as e:
                    logger.warning(f"Failed to load checkpoint from {run_dir_path}: {e}")
                    continue

            logger.warning("Could not load any checkpoints. Starting fresh training.")
            return None

        except Exception as e:
            logger.warning(f"Error while trying to resume from checkpoint: {e}")
            return None

    def _initialize_memory_tracking(self):
        if not self.arguments.performance_mode:
            import easydel

            interval = (
                self.arguments.track_memory
                if isinstance(self.arguments.track_memory, (int, float))
                else 1.0
            )
            self.memory_monitor = easydel.utils.analyze_memory.SMPMemoryMonitor(interval)

    def __repr__(self):
        return pprint.pformat(self.__dict__, indent=2)

    __str__ = __repr__

    @staticmethod
    def finish():
        if wandb is not None:
            try:
                wandb.finish()
            except Exception:
                ...

    def on_step_start(
        self,
        state: EasyDeLState,
        step: int,
    ) -> EasyDeLState:
        """hook process to call in start of the step."""
        return state

    def on_step_end(
        self,
        state: EasyDeLState,
        metrics: MetricsType,
        step: int,
    ) -> tuple[EasyDeLState, MetricsType]:
        """hook process to call in start of the step."""
        return state, metrics

    def _preprocess_batch_input(
        self, state: EasyDeLState, batch: dict[str, jax.Array], is_train: bool
    ) -> tuple[dict[str, jax.Array], dict[str, float | int | str]]:
        return batch, {}

    def _ensure_functions_compiled(self):
        self.compile_aot()

    def initialize_trainer_utils(self):
        """
        Initializes various utilities used by the trainer.

        This method orchestrates the initialization of all trainer components in the
        correct order. It sets up:
        1. Weights & Biases logging (if enabled)
        2. Training timer for performance monitoring
        3. Dataloaders for training and evaluation
        4. Model, optimizer, and learning rate scheduler
        5. Model state sharding across devices
        6. Compiled training and evaluation functions

        The initialization order is important as later steps depend on earlier ones.
        For example, the optimizer configuration depends on the number of training
        steps determined during dataloader configuration.
        """

        self._initialize_wandb()
        self._initialize_timer()
        self._configure_dataloaders()
        self._configure_model()
        self._configure_state()
        self._configure_functions()

    def _initialize_wandb(self):
        if self.arguments.use_wandb:
            self.wandb_runtime = self.arguments.get_wandb_init()

    def _initialize_timer(self):
        self.timer = Timers(use_wandb=False, tensorboard_writer=self.arguments.get_tensorboard)

    def _configure_dataloaders(self):
        """
        Configures the dataloaders for training and evaluation.

        This method sets up data loading pipelines using either Grain or TensorFlow
        datasets based on the configuration. It handles:
        - Dataset offloading to specified devices if enabled
        - Calculation of maximum training and evaluation steps
        - Proper batch size and epoch configuration

        The configured dataloaders are stored as instance attributes and the
        time taken for configuration is logged for performance monitoring.
        """
        with self.timer("configure dataloaders"):
            manager = (
                jax.default_device(jax.local_devices(backend=self.arguments.offload_device)[-1])
                if self.arguments.offload_dataset
                else contextlib2.nullcontext()
            )
            with manager:
                dataset_configurations = self.configure_dataloaders()
                self.dataloader_train = dataset_configurations.dataloader_train
                self.max_training_steps = dataset_configurations.max_training_steps
                self.dataloader_eval = dataset_configurations.dataloader_eval
                self.max_evaluation_steps = dataset_configurations.max_evaluation_steps
        self.timer.log("configure dataloaders")

    def _configure_model(self):
        """
        Configures the model, optimizer, scheduler, and configuration.

        This method retrieves the model, optimizer, scheduler, and configuration from
        the `configure_model` method and configures LoRA (if enabled). It also logs
        the time taken for this configuration.
        """
        with self.timer("configure Model, Optimizer, Scheduler and Config"):
            model_configurations = self.configure_model()
            self._model = model_configurations.model
            self.tx = model_configurations.tx
            self.scheduler = model_configurations.scheduler
            self.config = model_configurations.config

        self.timer.log("configure Model, Optimizer, Scheduler and Config")

    def _configure_functions(self):
        """
        Configures and JIT-compiles the training and evaluation step functions.

        This method retrieves the configured functions from the `configure_functions`
        method, sets up the mesh, checkpoint manager, and state initialization
        function, and logs the time taken for this configuration.
        """
        with self.timer("configure functions and sharding them"):
            functions = self.configure_functions()
            sharded_training_step_function = functions.sharded_training_step_function
            sharded_evaluation_step_function = functions.sharded_evaluation_step_function

            self.sharded_training_step_function = sharded_training_step_function
            self.sharded_evaluation_step_function = sharded_evaluation_step_function
            self.mesh = functions.mesh
            self.checkpoint_manager = functions.checkpoint_manager
        self.timer.log("configure functions and sharding them")

    def _configure_state(self):
        """
        Configures and shards the model state across devices.

        This method handles:
        - Optimizer state initialization or reinitialization after checkpoint resumption
        - Creation of sharding specifications based on partition rules
        - Distribution of the model state across the device mesh

        The method ensures that the optimizer state is properly initialized whether
        starting fresh training or resuming from a checkpoint. It uses the model's
        partition rules to determine how parameters should be distributed across devices.
        """
        with self.timer("configure sharded state"):
            from eformer.escale import match_partition_rules

            with self.model.mesh:
                if self._resumed_from_checkpoint and self.model_state.opt_state is not None:
                    current_step = self.model_state.step
                    self.model_state = self.model_state.init_tx(self.tx)
                    self.model_state = self.model_state.replace(step=current_step)

                    logger.info(
                        f"Reinitialized optimizer state for resumed training at step {jax.device_get(current_step)}"
                    )
                elif self.arguments.init_tx and self.model_state.opt_state is None:
                    self.model_state = self.model_state.init_tx(self.tx)
                elif self.model_state.opt_state is None and self.model_state.tx is None:
                    self.model_state = self.model_state.replace(tx=self.tx)
                elif self.model_state.opt_state is not None and self.model_state.tx is None:
                    self.model_state = self.model_state.replace(tx=self.tx)

                shape = nn.eval_shape(lambda: self.model_state)
                rules = self.model.config.get_partition_rules()
                state_shardings = specs_to_name_sharding(match_partition_rules(rules, shape))

                self.state_shardings = state_shardings
                self.model_state = self.model_state.shard_with_shape(state_shardings)

        self.timer.log("configure sharded state")

    @abstractmethod
    def create_grain_collect_function(
        self,
        max_sequence_length: int,
        truncation_mode: tp.Literal["keep_end", "keep_start"],
    ) -> tp.Callable:
        """
        Creates a function to collect and process batches of data for training or evaluation.

        This function handles padding or truncating sequences to the specified `max_sequence_length`
        based on the chosen `truncation_mode`.

        Args:
            max_sequence_length (int): The maximum allowed sequence length.
            truncation_mode (typing.tp.Literal["keep_end", "keep_start"], optional):
                The truncation mode. Defaults to "keep_end".

        Returns:
            tp.Callable: A function that takes a batch of data and returns a processed batch.
        """

    @abstractmethod
    def create_tfds_collect_function(
        self,
        max_sequence_length: int,
        truncation_mode: tp.Literal["keep_end", "keep_start"],
    ) -> tp.Callable:
        """
        Creates a function to collect and process batches of data for training or evaluation.

        This function handles padding or truncating sequences to the specified `max_sequence_length`
        based on the chosen `truncation_mode`.

        Args:
            max_sequence_length (int): The maximum allowed sequence length.
            truncation_mode (typing.tp.Literal["keep_end", "keep_start"], optional):
                The truncation mode. Defaults to "keep_end".

        Returns:
            tp.Callable: A function that takes a batch of data and returns a processed batch.
        """

    @abstractmethod
    def create_collect_function(
        self,
        max_sequence_length: int,
        truncation_mode: tp.Literal["keep_end", "keep_start"],
    ) -> tp.Callable:
        """
        Creates a function to collect and process batches of data for training or evaluation.

        This function handles padding or truncating sequences to the specified `max_sequence_length`
        based on the chosen `truncation_mode`.

        Args:
            max_sequence_length (int): The maximum allowed sequence length.
            truncation_mode (typing.tp.Literal["keep_end", "keep_start"], optional):
                The truncation mode. Defaults to "keep_end".

        Returns:
            tp.Callable: A function that takes a batch of data and returns a processed batch.
        """

    @abstractmethod
    def configure_functions(self) -> TrainerConfigureFunctionOutput:
        """
        Configures and JIT-compiles the training and evaluation step functions.

        This method sets up the necessary functions for training and evaluation, including:
            - Initialization of the model state.
            - Sharding of the model parameters and optimizer state.
            - JIT-compilation of the training and evaluation step functions.

        Returns:
            TrainerConfigureFunctionOutput: An object containing the configured functions and other relevant information.
        """
        raise NotImplementedError

    def _configure_grain_dataloader(self):
        def _create_grain_dataloader(dataset: Dataset | IterableDataset, is_train: bool) -> grain.DataLoader:
            """Creates a Grain DataLoader from a Hugging Face Dataset."""

            if is_train:
                batch_size = self.training_batch_size
                shuffle = self.arguments.shuffle_train_dataset
                num_epochs = self.arguments.num_train_epochs
            else:
                batch_size = self.evaluation_batch_size
                shuffle = False
                num_epochs = 1
            shard_options = grain.ShardOptions(
                shard_index=self.arguments.grain_shard_index or 0,
                shard_count=self.arguments.grain_shard_count or 1,
                drop_remainder=True,
            )
            from datasets import IterableDataset

            if is_train and hasattr(self, "model_state") and self.model_state is not None:
                current_step = int(jax.device_get(self.model_state.step))
                if current_step > 0:
                    logger.info(f"Note: Grain dataloader will start fresh, but model continues from step {current_step}")

            if isinstance(dataset, IterableDataset):
                data_source = HFDataSource(dataset=dataset, shard_options=shard_options, num_threads=1)
                sampler = grain.IndexSampler(
                    num_records=len(data_source),
                    shard_options=shard_options,
                    seed=self.arguments.shuffle_seed_train if is_train else 0,
                    num_epochs=num_epochs,
                    shuffle=shuffle,
                )
            else:
                data_source = grain.MapDataset.source(dataset)
                sampler = grain.IndexSampler(
                    num_records=len(data_source),
                    shard_options=shard_options,
                    seed=self.arguments.shuffle_seed_train if is_train else 0,
                    num_epochs=num_epochs,
                    shuffle=shuffle,
                )
            collate_fn = self.create_grain_collect_function(
                max_sequence_length=self.arguments.max_sequence_length,
                truncation_mode=self.arguments.truncation_mode,
            )
            return grain.DataLoader(
                data_source=data_source,
                sampler=sampler,
                operations=[
                    ToNumpy(),
                    CollateMapTransform(collate_fn=collate_fn),
                    grain.Batch(batch_size=batch_size, drop_remainder=True),
                ],
                worker_count=0,
                worker_buffer_size=1,
                read_options=grain.ReadOptions(num_threads=1, prefetch_buffer_size=128),
            )

        def calculate_steps(dataset, is_train: bool) -> int:
            if hasattr(dataset, "__len__"):
                total_data_len = len(dataset)
            else:
                total_data_len = (
                    self.arguments.per_epoch_training_steps if is_train else self.arguments.per_epoch_evaluation_steps
                )
                if total_data_len is None:
                    raise ValueError(
                        f"Specify the number of per epoch {'training' if is_train else 'evaluation'} "
                        "steps for a generator/streaming dataset."
                    )
            batch_size = self.arguments.total_batch_size if is_train else self.evaluation_batch_size
            num_steps = (
                (total_data_len + batch_size - 1) // batch_size * (self.arguments.num_train_epochs if is_train else 1)
            )
            forced_steps = self.arguments.max_training_steps if is_train else self.arguments.max_evaluation_steps
            steps = forced_steps if forced_steps is not None else num_steps

            if is_train:
                steps = steps // self.arguments.gradient_accumulation_steps
            return steps

        max_training_steps = calculate_steps(self.dataset_train, is_train=True)
        dataloader_train = _create_grain_dataloader(self.dataset_train, is_train=True)

        dataloader_eval, max_evaluation_steps = None, 0
        if self.dataset_eval is not None and self.arguments.do_eval:
            max_evaluation_steps = calculate_steps(self.dataset_eval, is_train=False)
            dataloader_eval = _create_grain_dataloader(self.dataset_eval, is_train=False)

        return TrainerConfigureDataloaderOutput(
            dataloader_train=dataloader_train,
            max_training_steps=max_training_steps,
            dataloader_eval=dataloader_eval,
            max_evaluation_steps=max_evaluation_steps,
        )

    def _configure_tfds_dataloader(self):
        if not is_package_available("tensorflow"):
            raise ImportError("Please install `tensorflow` to use the `tensorflow-datasets` conversion.")
        import tensorflow as tf  # type:ignore

        try:
            # Disable all GPUS
            tf.config.set_visible_devices([], "GPU")
            visible_devices = tf.config.get_visible_devices()
            for device in visible_devices:
                assert device.device_type != "GPU"
        except RuntimeError as e:
            # Invalid device or cannot modify virtual devices once initialized.
            logger.error(f"Failed to disable GPU devices: {e}")
        except AssertionError:
            logger.warning("TensorFlow may be hogging GPU memory.")

        def create_tf_dataset(dataset: Dataset, is_train: bool) -> tp.Iterator[np.ndarray]:
            """
            Creates a TensorFlow dataset from a Hugging Face Dataset.

            Args:
                dataset (Dataset): The Hugging Face Dataset.
                is_train (bool): Whether the dataset is for training.

            Returns:
                tp.Iterator[np.ndarray]: The TensorFlow dataset iterator.
            """

            batch_size = self.training_batch_size if is_train else self.evaluation_batch_size

            return (
                dataset.to_tf_dataset(
                    collate_fn=self.create_tfds_collect_function(
                        max_sequence_length=self.arguments.max_sequence_length,
                        truncation_mode=self.arguments.truncation_mode,
                    ),
                    batch_size=batch_size,
                    drop_remainder=True,
                    shuffle=is_train and self.arguments.shuffle_train_dataset,
                    num_workers=self.arguments.dataloader_num_workers,
                )
                .repeat(self.arguments.num_train_epochs if is_train else 1)
                .prefetch(tf.data.AUTOTUNE)
                .as_numpy_iterator()
            )

        def create_tf_dataset_from_iterable(dataset: IterableDataset, is_train: bool) -> tp.Iterator[np.ndarray]:
            """
            Creates a TensorFlow dataset from an iterable Hugging Face Dataset.

            Args:
                dataset (IterableDataset): The iterable Hugging Face Dataset.
                is_train (bool): Whether the dataset is for training.

            Returns:
                tp.Iterator[np.ndarray]: The TensorFlow dataset iterator.
            """

            batch_size = self.training_batch_size if is_train else self.evaluation_batch_size
            tf_data_mapping = {
                "float16": tf.float16,
                "float32": tf.float32,
                "float64": tf.float64,
                "int16": tf.int16,
                "int32": tf.int32,
                "int64": tf.int64,
                "bool": tf.bool,
            }
            return (
                tf.data.Dataset.from_generator(
                    lambda: dataset,
                    output_signature={
                        col: tf.TensorSpec(
                            shape=vals.shape[1:]
                            if len(vals.shape) > 1 and vals.shape[0] == 1  # auto remove batch dim
                            else vals.shape,
                            dtype=tf_data_mapping[str(vals.dtype)],
                        )
                        for col, vals in next(iter(dataset)).items()
                        if hasattr(vals, "shape")
                    },
                )
                .repeat(self.arguments.num_train_epochs if is_train else 1)
                .batch(batch_size, drop_remainder=False)
                .prefetch(tf.data.AUTOTUNE)
                .as_numpy_iterator()
            )

        def calculate_steps(dataset: Dataset | IterableDataset, is_train: bool) -> int:
            """
            Calculates the number of training or evaluation steps based on dataset length and arguments.

            Args:
              dataset (tp.Union[Dataset, IterableDataset]): The dataset to calculate steps for.
              is_train (bool): Whether the dataset is for training.

            Returns:
              int: The number of steps.

            Raises:
              ValueError: If the dataset is a generator/streaming dataset and the number of steps is not specified.
            """
            if hasattr(dataset, "__len__"):
                total_data_len = len(dataset)
            else:
                total_data_len = (
                    self.arguments.per_epoch_training_steps if is_train else self.arguments.per_epoch_evaluation_steps
                )
                if total_data_len is None:
                    raise ValueError(
                        f"Specify the number of per epoch {'training' if is_train else 'evaluation'} "
                        "steps for a generator/streaming dataset."
                    )
            batch_size = self.arguments.total_batch_size if is_train else self.evaluation_batch_size
            num_steps = (
                (total_data_len + batch_size - 1) // batch_size * (self.arguments.num_train_epochs if is_train else 1)
            )
            forced_steps = self.arguments.max_training_steps if is_train else self.arguments.max_evaluation_steps
            steps = forced_steps if forced_steps is not None else num_steps

            if is_train:
                steps = steps // self.arguments.gradient_accumulation_steps
            return steps

        def to_tf_dataloader(dataset: Dataset | IterableDataset, is_train: bool) -> tp.Iterator[np.ndarray]:
            """
            Converts a Hugging Face Dataset to a TensorFlow dataloader.

            Args:
                dataset (tp.Union[Dataset, IterableDataset]): The Hugging Face Dataset.
                is_train (bool): Whether the dataset is for training.

            Returns:
                tp.Iterator[np.ndarray]: The TensorFlow dataloader iterator.
            """
            if hasattr(dataset, "__len__"):
                return create_tf_dataset(dataset, is_train)
            else:
                return create_tf_dataset_from_iterable(dataset, is_train)

        max_training_steps = calculate_steps(self.dataset_train, is_train=True)

        dataloader_train = to_tf_dataloader(self.dataset_train, is_train=True)

        if self.dataset_eval is not None and self.arguments.do_eval:
            max_evaluation_steps = calculate_steps(self.dataset_eval, is_train=False)
            dataloader_eval = to_tf_dataloader(self.dataset_eval, is_train=False)
        else:
            dataloader_eval, max_evaluation_steps = None, 0

        return TrainerConfigureDataloaderOutput(
            dataloader_train=dataloader_train,
            max_training_steps=max_training_steps,
            dataloader_eval=dataloader_eval,
            max_evaluation_steps=max_evaluation_steps,
        )

    def configure_dataloaders(self) -> TrainerConfigureDataloaderOutput:
        """
        Configures the dataloaders for training and evaluation.

        This method creates the training and evaluation dataloaders using the provided
        datasets and data collator. It also determines the maximum number of training
        and evaluation steps based on the dataset sizes and training arguments.

        Returns:
            TrainerConfigureDataloaderOutput: An object containing the configured dataloaders and the
                                            maximum number of training and evaluation steps.
        """
        if self.arguments.use_grain:
            return self._configure_grain_dataloader()
        else:
            return self._configure_tfds_dataloader()

    def configure_model(self) -> TrainerConfigureModelOutput:
        """
        Configures the model, optimizer, scheduler, and configuration.

        This method retrieves the model configuration from the model state, creates
        the optimizer and scheduler using the training arguments, and returns an
        object containing the configured model, optimizer, scheduler, and configuration.

        Returns:
            TrainerConfigureModelOutput: An object containing the configured
                model, optimizer, scheduler, and configuration.
        """

        # Always create the optimizer and scheduler according to config
        # If we resumed from checkpoint, the optimizer state will be reinitialized in _configure_state
        tx, scheduler = self.arguments.get_optimizer_and_scheduler(self.max_training_steps)
        if self.pruning_module is not None:
            tx = self.pruning_module.wrap_optax(tx)

        return TrainerConfigureModelOutput(
            model=self.model,
            tx=tx,
            scheduler=scheduler,
            config=self.model.config,
        )

    def _save_state(self, state: EasyDeLState, *args, **kwargs) -> str:
        """
        Save the current model state to a checkpoint.

        This method handles the complete checkpoint saving process including:
        - Managing checkpoint limits (removing old checkpoints if needed)
        - Creating checkpoint directories with proper naming
        - Saving training arguments alongside the model
        - Generating README documentation for the checkpoint
        - Saving the actual model state with optional optimizer state

        Args:
            state: The model state to save
            *args: Additional positional arguments
            **kwargs: Additional keyword arguments

        Returns:
            str: Path to the saved checkpoint directory
        """
        step = self._get_current_step(state)
        # TODO:Fix this to enable checkpoint limit management
        self._manage_checkpoint_limit(self.arguments._get_save_directory())
        directory_name = self.arguments._get_save_directory_milestone(step=step, create=True)
        logger.info(f"saving state {directory_name}.")
<<<<<<< HEAD

        if self.is_enable:
            directory_name.mkdir(exist_ok=True)
            self.arguments.save_arguments(directory_name / DEFAULT_ARGS_JSON_NAME)
            self._save_readme(directory_name)

        try:
            state.save_state(
                save_directory=directory_name,
                float_dtype=self.model.param_dtype,
                verbose=self.arguments.verbose,
                save_optimizer=self.arguments.save_optimizer_state,
                enable=self.is_enable,
            )
        except KeyboardInterrupt:
            raise
        except Exception as e:
            logger.error(f"Error saving state to {directory_name}: {e}")
            import traceback
            traceback.print_exc()
=======
        directory_name.mkdir(exist_ok=True)
        self.arguments.save_arguments(directory_name / DEFAULT_ARGS_JSON_NAME)
        self._save_readme(directory_name)
        state.save_state(
            save_directory=directory_name,
            float_dtype=self.model.param_dtype,
            save_optimizer=self.arguments.save_optimizer_state,
        )
>>>>>>> e5595ed1

        return str(directory_name)

    def _get_current_step(self, state):
        step = int(jax.device_get(state.step))
        return step

    def _manage_checkpoint_limit(self, save_directory):
        """
        Manage the checkpoint limit by removing old checkpoints.

        This method enforces the save_total_limit by removing the oldest
        checkpoints when the limit is exceeded. It safely handles directory
        removal and ensures only valid checkpoint directories are deleted.

        Args:
            save_directory: Base directory containing checkpoints

        Note:
            - Only removes directories matching the pattern "run-{number}"
            - Sorts checkpoints by modification time to identify oldest
            - Handles errors gracefully to prevent training interruption
        """

        def _remove_directory_recursive(path):
            """Recursively remove directory using ePath methods"""
            if not path.exists():
                return

            if path.is_file():
                path.unlink(missing_ok=True)
            elif path.is_dir():
                try:
                    for item in path.iterdir():
                        _remove_directory_recursive(item)
                    path.rmdir()
                except Exception as e:
                    logger.warning(f"Error removing directory {path}: {e}")

        def _operate():
            try:
                save_path = ePath(save_directory)
                checkpoint_dirs = []
                try:
                    all_run_paths = list(save_path.glob("run-*"))
                    checkpoint_dirs = [p for p in all_run_paths if p.is_dir()]

                    if not checkpoint_dirs:
                        return

                    run_pattern = re.compile(r"^run-\d+$")
                    checkpoint_dirs = [p for p in checkpoint_dirs if run_pattern.match(p.name)]

                except Exception as e:
                    logger.warning(f"Error listing checkpoint directories in {save_path}: {e}")
                    return

                if not checkpoint_dirs:
                    return

                def get_mtime(path):
                    try:
                        return path.stat().get("mtime", 0)
                    except Exception:
                        return 0

                checkpoint_dirs.sort(key=get_mtime)

                if self.arguments.save_total_limit == 0:
                    _do_dele = checkpoint_dirs
                else:
                    _do_dele = checkpoint_dirs[: -self.arguments.save_total_limit]

                for old_save_directory in _do_dele:
                    try:
                        # Double-check it's a directory and matches pattern before removal
                        if old_save_directory.is_dir() and old_save_directory.name.startswith("run-"):
                            _remove_directory_recursive(old_save_directory)
                            logger.info(f"Removed old checkpoint directory: {old_save_directory}")
                        else:
                            logger.warning(f"Skipping non-directory or invalid pattern: {old_save_directory}")
                    except Exception as e:
                        logger.error(f"Failed to remove directory {old_save_directory}: {e}")

            except Exception as e:
                logger.error(f"Error in checkpoint limit management: {e}")

        if self.arguments.save_total_limit is not None:
            _operate()

    def _save_readme(self, save_directory):
        dst = ePath(save_directory) / "README.md"
        dst.write_text(self._get_information())

    def _format_partition_rules(self) -> str:
        """Format partition rules with proper indentation and formatting."""
        try:
            return pprint.pformat(self.model.config.get_partition_rules(), indent=2, width=80)
        except Exception as e:
            logger.error(f"Error formatting partition rules: {e!s}")
            return "Error retrieving partition rules"

    def _get_device_info(self) -> dict:
        """Get information about available devices."""
        try:
            return {
                "platform": jax.local_devices()[0].platform.upper(),
                "device_count": jax.device_count(),
                "host_device_count": jax.local_device_count(),
            }
        except Exception as e:
            logger.error(f"Error getting device info: {e!s}")
            return {"platform": "UNKNOWN", "device_count": 0}

    def _get_information(self) -> str:
        """
        Generate formatted information about the model and training setup.

        This method creates a comprehensive README document containing:
        - Model architecture and configuration details
        - Training hyperparameters and settings
        - Device and platform information
        - Partition rules for distributed training
        - Data types and precision settings

        The method attempts to use Jinja2 templates for rich formatting but
        falls back to a basic format if Jinja2 is not available.

        Returns:
            str: Formatted markdown string containing model and training information

        Note:
            - Requires Jinja2 for full formatting capabilities
            - Handles missing configuration gracefully
            - Includes EasyDeL version information
        """

        if self.config is None:
            logger.warning(
                "Model config is not available for README generation. Ensure `_configure_model` has been called."
            )
            return (
                f"# Partial Training Information for {self.arguments.model_name}\n"
                f"Model configuration was not available at the time of README generation.\n"
                f"Trained with EasyDeL v{__version__}."
            )

        device_info = self._get_device_info()
        partition_rules_str = self._format_partition_rules()

        _TASK_TYPE_TO_AUTO_CLASS_KEY = {
            TaskType.CAUSAL_LM: "CausalLM",
            TaskType.SEQUENCE_CLASSIFICATION: "SequenceClassification",
            TaskType.IMAGE_TEXT_TO_TEXT: "ImageTextToText",
            TaskType.VISION_LM: "ImageTextToText",
            TaskType.DIFFUSION_LM: "DiffusionLM",
            TaskType.BASE_MODULE: "",
            TaskType.BASE_VISION: "",
            TaskType.SEQUENCE_TO_SEQUENCE: "sequence-to-sequence",
            TaskType.SPEECH_SEQUENCE_TO_SEQUENCE: "SpeechSeq2Seq",
            TaskType.ZERO_SHOT_IMAGE_CLASSIFICATION: "ZeroShotImageClassification",
            TaskType.AUDIO_CLASSIFICATION: "",
            TaskType.IMAGE_CLASSIFICATION: "",
            TaskType.AUTO_BIND: "",
        }
        model_actual_task_type = getattr(self.config, "task_type", TaskType.CAUSAL_LM)
        if not isinstance(model_actual_task_type, TaskType):
            model_actual_task_type = TaskType.CAUSAL_LM
        model_task_for_template = _TASK_TYPE_TO_AUTO_CLASS_KEY.get(model_actual_task_type, "")

        attn_config_value = getattr(self.config, "attn_mechanism", "vanilla")
        if hasattr(attn_config_value, "value"):
            attn_mechanism_for_template = str(attn_config_value.value)
        else:
            attn_mechanism_for_template = str(attn_config_value)

        model_data = {
            "name": self.arguments.model_name,
            "architecture": str(getattr(self.config, "model_type", "N/A")),
            "device_info": device_info,
            "partition_rules_str": partition_rules_str,
            "dtype_str": str(self.model.dtype) if self.model else "N/A",
            "param_dtype_str": str(self.model.param_dtype) if self.model else "N/A",
            "model_task_str": model_task_for_template,
            "attn_mechanism_str": attn_mechanism_for_template,
        }

        context = {
            "arguments": self.arguments,
            "config": self.config,
            "model": model_data,
            "easydel_version": __version__,
        }
        try:
            from jinja2 import Environment, FileSystemLoader

            env = Environment(
                loader=FileSystemLoader(os.path.dirname(__file__)),
                autoescape=False,
            )
            template = env.from_string(readme_generator.EASYDEL_TRAINER_README_TEMPLATE)
            out = template.render(context).strip()
            return out
        except ImportError:
            logger.warning(
                "Jinja2 not installed. Falling back to basic README generation. "
                "Install Jinja2 for a richer README: `pip install jinja2`"
            )

            return f"""
# {self.arguments.model_name} - Trained with EasyDeL v{__version__}

## Training Configuration (Basic)
- Model Architecture: {model_data["architecture"]}
- Platform: {device_info["platform"]} ({device_info["device_count"]} devices)
- Learning Rate: {self.arguments.learning_rate}
- Optimizer: {self.arguments.optimizer}
- Epochs: {self.arguments.num_train_epochs}
- Batch Size: {self.arguments.total_batch_size}
- Sequence Length: {self.arguments.max_sequence_length}
- Dtype: {model_data["dtype_str"]}
- Params Dtype: {model_data["param_dtype_str"]}

*Install Jinja2 for a more detailed README.*
"""
        except Exception as e:
            logger.error(f"Error generating README with Jinja2: {e!s}")
            return f"# Error during README generation for {self.arguments.model_name}"

    def save_information(self, output_path: str | ePathLike) -> None:
        """
        Save the generated information to a markdown file.

        Args:
            output_path: Path where the markdown file should be saved
        """
        try:
            output_path = ePath(output_path)
            output_path.mkdir(parents=True, exist_ok=True)
            output_path.write_text(self._get_information())

            logger.info(f"Information saved successfully to {output_path}")
        except Exception as e:
            logger.error(f"Error saving information: {e!s}")
            raise

    def save_pretrained(
        self,
        state: EasyDeLState,
        save_directory: str | None = None,
        gather_fns: tp.Any | tp.Mapping[str, tp.Callable] | dict[tp.Callable] | None = None,
        to_torch: bool = False,
        easystate_to_huggingface_model_kwargs: dict | None = None,
        torch_save_pretrained_kwargs: dict | None = None,
    ):
        save_directory = save_directory or self.arguments.get_path()
        save_directory = ePath(save_directory)
        if to_torch:
            return self._save_to_torch(
                state=state,
                save_directory=save_directory,
                easystate_to_huggingface_model_kwargs=easystate_to_huggingface_model_kwargs,
                torch_save_pretrained_kwargs=torch_save_pretrained_kwargs,
            )
        else:
            return self._save_state(
                state=state,
                gather_fns=gather_fns,
                save_directory=save_directory,
            )

    def _save_to_torch(
        self,
        state: EasyDeLState,
        save_directory: str | os.PathLike,
        easystate_to_huggingface_model_kwargs: dict | None = None,
        torch_save_pretrained_kwargs: dict | None = None,
    ):
        easystate_to_huggingface_model_kwargs = easystate_to_huggingface_model_kwargs or {}
        torch_save_pretrained_kwargs = torch_save_pretrained_kwargs or {}
        hf_model = state.model.to_torch(**easystate_to_huggingface_model_kwargs)
        self._save_readme(save_directory)
        hf_model.save_pretrained(save_directory, **torch_save_pretrained_kwargs)
        return hf_model

    def _create_hf_model_config(
        self,
        state: EasyDeLState,
        model_config,
        model_type,
    ):
        from transformers import AutoConfig

        hf_model_config = AutoConfig.for_model(model_type=model_type)
        unsafe_dict = state.unsafe_dict(model_config.__dict__)
        blocked_statics = ["torch_dtype"]

        for k, v in unsafe_dict.items():
            if not k.startswith("_") and k in hf_model_config.__dict__ and k not in blocked_statics:
                if isinstance(v, str) and v.isnumeric():
                    v = int(float(v)) if float(v).is_integer() else float(v)
                setattr(hf_model_config, k, v)

        return hf_model_config

    def specs_to_name_sharding(self, tree, mesh=None):
        mesh = mesh or self.mesh or self.model.mesh
        return specs_to_name_sharding(tree, mesh)

    def calculate_number_total_flops(self, params, is_training=True):
        return 6 * sum(x.size for x in jax.tree_util.tree_flatten(unfreeze(params))[0])

    @staticmethod
    def count_model_parameters(prm):
        """Prints the number of model parameters in billions."""
        return sum(n.size for n in jax.tree_util.tree_flatten(flax.core.unfreeze(prm))[0])

    def apply_training_hooks(self, metrics: LossMetrics) -> LossMetrics:
        if self.arguments.loss_config is not None and self.arguments.loss_config.break_on_nan:
            if jnp.isnan(metrics.loss):
                info = "Prevent Running Model Due to NaN Loss"
                logger.info(info)
                raise EasyDeLBreakRequest(info)
        if (
            self.arguments.training_time_seconds is not None
            and time.time() > self.arguments.training_time_seconds + self._training_time_start
        ):
            info = "Prevent Running Model Due to Time Limit"
            logger.info(info)
            raise EasyDeLTimerError(info)
        return metrics

    def start_training_hook(self):
        self._setup_static_metrics()
        self._training_time_start = time.time()

    def start_evaluation_hook(self):
        self._setup_static_metrics()
        self._evaluation_time_start = time.time()

    def _setup_static_metrics(self): ...

    def compile_aot(self) -> bool:
        """
        Compile training and evaluation functions ahead-of-time.

        This method performs AOT (Ahead-Of-Time) compilation of the training
        and evaluation step functions using JAX's JIT compilation. This improves
        performance by compiling the functions once before the training loop.

        Returns:
            bool: True if any functions were compiled, False otherwise

        Note:
            - Compilation happens automatically on first call if not done AOT
            - AOT compilation can reduce first-step latency
            - Uses actual data batches to determine compilation shapes
        """
        compiled = False

        def compile_function(function, dataloader, state, tag):
            if not isinstance(function, Compiled):
                logger.info("Compiling function: %s", tag)
                return function.lower(state, next(iter(dataloader))).compile()
            return function

        if self.dataloader_train is not None:
            self.sharded_training_step_function = compile_function(
                self.sharded_training_step_function,
                self.dataloader_train,
                self.model_state,
                "trainer.sharded_training_step_function",
            )
            compiled = True

        if self.dataloader_eval is not None:
            self.sharded_evaluation_step_function = compile_function(
                self.sharded_evaluation_step_function,
                self.dataloader_eval,
                self.model_state,
                "trainer.sharded_evaluation_step_function",
            )
            compiled = True

        return compiled

    def _should_save_checkpoint(self, current_step):
        """
        Determine if checkpoint should be saved at current step.

        Args:
            current_step: The current training step

        Returns:
            bool: True if a checkpoint should be saved at this step

        Note:
            Based on save_steps configuration in training arguments
        """
        return (
            (
                self.arguments.save_steps is not None
                and current_step > 0
                and current_step % self.arguments.save_steps == 0
            ) and (
                self.arguments.step_start_point is None
                or current_step > self.arguments.step_start_point
            )
        )

    def _should_run_evaluation(self, current_step):
        """
        Determine if evaluation should be run at current step.

        Args:
            current_step: The current training step

        Returns:
            bool: True if evaluation should be run at this step

        Note:
            Based on evaluation_steps configuration in training arguments
        """
        return (
            self.arguments.evaluation_steps is not None
            and current_step > 0
            and (current_step % self.arguments.evaluation_steps) == 0
        )

    def _prepare_training_output(
        self,
        state: EasyDeLState,
        run_exception: Exception | None = None,
    ):
        if run_exception is not None:
            if isinstance(run_exception, KeyboardInterrupt):
                logger.warning("KeyboardInterrupt: Training interrupted. Saving current state...")
            elif isinstance(run_exception, EasyDeLTimerError):
                logger.warning("Training reached maximum time limit. Saving current state...")
            elif isinstance(run_exception, StopIteration):
                ...  # simply just pass
            else:
                raise RuntimeError("EasyDeL Runtime dumped") from run_exception
        checkpoint_path = "SAVING_SKIPPED"
        filename = None

        dire = ePath(self.arguments.save_directory)
        if self.arguments.do_last_save:
            # don't save checkpoint if `step` is still below `step_start_point`
            step = self._get_current_step(state)
            if step < self.arguments.step_start_point:
                logger.info(f"Skipping checkpoint saving for step {step}.")
            else:
                filename = self._save_state(state=state, milestone=False, save_directory=dire)
                if self.arguments.save_directory is not None:
                    checkpoint_path = dire / filename

        return TrainerOutput(
            state=state,
            mesh=self.mesh,
            checkpoint_path=str(checkpoint_path),
            last_save_file_name=filename,
        )

    def _handle_training_interruption(
        self,
        state: EasyDeLState,
        exception: Exception,
        shard_fns: tp.Any | tp.Mapping[str, tp.Callable] | dict[tp.Callable] | None,
        gather_fns: tp.Any | tp.Mapping[str, tp.Callable] | dict[tp.Callable] | None,
    ):
        """Handle training interruption gracefully."""
        if isinstance(exception, KeyboardInterrupt):
            logger.warning("KeyboardInterrupt: Training interrupted. Saving current state...")
        elif isinstance(exception, EasyDeLTimerError):
            logger.warning("Training reached maximum time limit. Saving current state...")
        else:
            raise RuntimeError("EasyDeL Runtime dumped") from exception
        return self._prepare_training_output(
            state=state,
            checkpoint_manager=self.checkpoint_manager,
            shard_fns=shard_fns,
            gather_fns=gather_fns,
            run_exception=None,
        )

    def _setup_initial_metrics(self, state):
        """Setup initial metrics logging."""
        # Calculate and log model size
        model_size = self.count_model_parameters(state.graphstate)
        self.arguments.log_metrics(
            {
                "Number of Model Parameters (Billion)": model_size,
                "process_count": jax.process_count(),
                "device_count": jax.device_count(),
                "local_device_count": jax.local_device_count(),
                "platform": jax.extend.backend.get_backend().platform,
                "XLA_FLAGS": os.getenv("XLA_FLAGS", ""),
                "LIBTPU_INIT_ARGS": os.getenv("LIBTPU_INIT_ARGS", ""),
            },
            step=0,
            log_as="config",
        )

    def _get_next_batch(self, data_iter, dataloader):
        """Get next batch from iterator, reinitializing if needed."""
        try:
            batch = next(data_iter)
        except (StopIteration, IndexError):
            data_iter = iter(dataloader)
            batch = next(data_iter)

        # Remove specified ids from batch if needed
        for id_to_pop in self.arguments.ids_to_pop_from_dataset:
            _ = batch.pop(id_to_pop, None)

        return batch, data_iter

    def create_progress_bar(
        self,
        total: int,
        desc: str = "",
        disabled: bool = False,
    ) -> BaseProgressBar:
        """Create a progress bar of the specified type."""
        if disabled:
            return NullProgressBar()
        rpr = self.arguments.progress_bar_type
        if rpr == "tqdm":
            ncols = int(os.getenv("TQDM_NCOLS", "0"))
            return TqdmProgressBar(
                tqdm(
                    total=total,
                    desc=desc,
                    disable=disabled,
                    ncols=ncols if ncols > 0 else None,
                )
            )
        elif rpr == "rich":  # rich
            from rich.progress import Progress

            if hasattr(self, "_hidden_rich_pbar"):
                progress = self._hidden_rich_pbar
            else:
                from rich.progress import BarColumn, Progress, SpinnerColumn, TextColumn, TimeRemainingColumn

                from .trainer_protocol import MetricsColumn

                progress = Progress(
                    SpinnerColumn(),
                    TextColumn("[bold blue]{task.description}"),
                    BarColumn(bar_width=None),
                    TextColumn("[progress.percentage]{task.percentage:>3.0f}%"),
                    TimeRemainingColumn(),
                    MetricsColumn(metrics_to_show=self.arguments.metrics_to_show_in_rich_pbar),
                    expand=True,
                    refresh_per_second=10,
                    disable=disabled,
                )
                progress.start()
                self._hidden_rich_pbar = progress
            task_id = progress.add_task(desc, total=total)
            return RichProgressBar(progress, task_id)
        elif rpr == "json":
            return JSONProgressBar(desc=desc)
        else:
            raise NotImplementedError(f"Progress Bar type {rpr}'s not supported.")

    def log_weight_distribution(self, state: EasyDeLState, step: int):
        return self.arguments.log_weight_distribution(state=state, step=step)

    def log_metrics(
        self,
        history: list[MetricsType],
        pbar: BaseProgressBar,
        step: int,
        mode: str = "train",
    ) -> list[MetricsType]:
        """Log metrics and update progress bar."""

        metrics = self.arguments.aggregate_metrics(history)

        if step % self.arguments.log_steps == 0:
            if step == 0:
                pbar.reset()
            display_metrics = {
                k.replace("train/", "").replace("eval/", ""): v
                for k, v in metrics.items()
                if not (
                    k.startswith("train-mlperf/")
                    or k.startswith("eval-mlperf/")
                    or k.startswith("mlperf/")
                    or k.startswith("train/grad_norm")
                    or k.startswith("eval/grad_norm")
                )
            }
            # Update progress bar
            pbar.set_postfix(**display_metrics)
            update_size = 0 if step == 0 else self.arguments.log_steps
            pbar.update(update_size)

        if step % self.arguments.report_steps == 0:
            self.arguments.log_metrics(metrics=metrics, step=step)
            return []
        else:
            return history<|MERGE_RESOLUTION|>--- conflicted
+++ resolved
@@ -1089,28 +1089,6 @@
         self._manage_checkpoint_limit(self.arguments._get_save_directory())
         directory_name = self.arguments._get_save_directory_milestone(step=step, create=True)
         logger.info(f"saving state {directory_name}.")
-<<<<<<< HEAD
-
-        if self.is_enable:
-            directory_name.mkdir(exist_ok=True)
-            self.arguments.save_arguments(directory_name / DEFAULT_ARGS_JSON_NAME)
-            self._save_readme(directory_name)
-
-        try:
-            state.save_state(
-                save_directory=directory_name,
-                float_dtype=self.model.param_dtype,
-                verbose=self.arguments.verbose,
-                save_optimizer=self.arguments.save_optimizer_state,
-                enable=self.is_enable,
-            )
-        except KeyboardInterrupt:
-            raise
-        except Exception as e:
-            logger.error(f"Error saving state to {directory_name}: {e}")
-            import traceback
-            traceback.print_exc()
-=======
         directory_name.mkdir(exist_ok=True)
         self.arguments.save_arguments(directory_name / DEFAULT_ARGS_JSON_NAME)
         self._save_readme(directory_name)
@@ -1119,7 +1097,6 @@
             float_dtype=self.model.param_dtype,
             save_optimizer=self.arguments.save_optimizer_state,
         )
->>>>>>> e5595ed1
 
         return str(directory_name)
 
