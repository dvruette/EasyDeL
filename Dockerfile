--- conflicted
+++ resolved
@@ -43,46 +43,6 @@
 
 WORKDIR /app
 
-<<<<<<< HEAD
-# Copy the virtual environment from builder
-COPY --from=builder /app/.venv /app/.venv
-
-RUN apt-get update && apt-get install -y --no-install-recommends \
-	libgomp1 \
-	rsync \
-	&& rm -rf /var/lib/apt/lists/*
-
-# Set environment variables
-ENV PYTHONUNBUFFERED=1 \
-	PYTHONDONTWRITEBYTECODE=1 \
-	PATH="/app/.venv/bin:$PATH" \
-	VIRTUAL_ENV="/app/.venv"
-
-# Copy source code
-COPY . .
-
-# Install the project itself
-COPY --from=ghcr.io/astral-sh/uv:latest /uv /bin/uv
-RUN uv pip install -e . --no-deps
-
-# Verify installations based on hardware type
-RUN python -c "import jax; print(f'JAX version: {jax.__version__}')" && \
-	python -c "import easydel; print('EasyDeL imported successfully')" && \
-	if [ "$HARDWARE_TYPE" = "gpu" ] || [ "$HARDWARE_TYPE" = "tpu" ]; then \
-		python -c "import torch; print(f'PyTorch version: {torch.__version__}')"; \
-	fi
-
-ARG VERSION
-ARG HARDWARE_TYPE=cpu
-ENV VERSION=$VERSION \
-	HARDWARE_TYPE=$HARDWARE_TYPE
-
-LABEL org.opencontainers.image.version=$VERSION \
-	org.opencontainers.image.description="EasyDeL: An open-source library to make training faster and more optimized in JAX" \
-	org.opencontainers.image.source="https://github.com/dvruette/EasyDeL"
-
-ENTRYPOINT []
-=======
 # Virtualenv
 ENV VIRTUAL_ENV=/app/.venv
 RUN uv venv "$VIRTUAL_ENV"
@@ -145,5 +105,4 @@
 USER easydel
 WORKDIR /app
 
->>>>>>> e5595ed1
 CMD ["bash"]